#  Copyright: (c) 2023, Puzzle ITC
#  GNU General Public License v3.0+ (see LICENSE or https://www.gnu.org/licenses/gpl-3.0.txt)

"""
VERSION_MAP is a dictionary that defines the mapping of configuration settings, PHP requirements,
and configure functions for different versions of OPNsense. Each key in this dictionary represents
a specific version of OPNsense, and the value is another dictionary that outlines the configurations
for that version.

Structure of VERSION_MAP:
- The top-level keys are strings representing OPNsense versions
  (e.g., "OPNsense 22.7 (amd64/OpenSSL)").
- Each value under a version key is a nested dictionary that maps module names to
  their specific configurations.
- Each module's configuration includes keys for settings (with XPath values),
  PHP requirements, and configure functions.

For example, the 'system_settings_general' module for "OPNsense 22.7 (amd64/OpenSSL)" includes:
- Setting mappings: These are key-value pairs where the key is a friendly name for a setting
  (e.g., 'hostname'), and the value is the XPath in the OPNsense configuration file to access
  this setting (e.g., 'system/hostname').
- PHP requirements: A list of file paths required for executing the configure functions when
  applying changes.
- Configure functions: A dictionary mapping function names to their details. Each function
  detail includes the function name and any parameters required to execute the function.

This map is essential for dynamically configuring modules based on the OPNsense version and
provides a centralized definition for various configurations across different OPNsense versions.
"""
# pylint: disable=duplicate-code; Since this is rewritten in some tests.
VERSION_MAP = {
    "22.7": {
        "system_settings_general": {
            "hostname": "system/hostname",
            "domain": "system/domain",
            "timezone": "system/timezone",
            # Add other mappings here.
            "php_requirements": [
                "/usr/local/etc/inc/config.inc",
                "/usr/local/etc/inc/util.inc",
                "/usr/local/etc/inc/filter.inc",
                "/usr/local/etc/inc/system.inc",
                "/usr/local/etc/inc/interfaces.inc",
            ],
            "configure_functions": {
                "system_timezone_configure": {
                    "name": "system_timezone_configure",
                    "configure_params": ["true"],
                },
                "system_trust_configure": {
                    "name": "system_trust_configure",
                    "configure_params": ["true"],
                },
                "system_hostname_configure": {
                    "name": "system_hostname_configure",
                    "configure_params": ["true"],
                },
                "system_hosts_generate": {
                    "name": "system_hosts_generate",
                    "configure_params": ["true"],
                },
                "system_resolvconf_generate": {
                    "name": "system_resolvconf_generate",
                    "configure_params": ["true"],
                },
                "plugins_configure_dns": {
                    "name": "plugins_configure",
                    "configure_params": ["'dns'", "true"],
                },
                "plugins_configure_dhcp": {
                    "name": "plugins_configure",
                    "configure_params": ["'dhcp'", "true"],
                },
                "filter_configure": {
                    "name": "filter_configure",
                    "configure_params": ["true"],
                },
            },
        },
        "system_settings_logging": {
            "preserve_logs": "syslog/preservelogs",
            # Add other mappings here
            "php_requirements": [
                "/usr/local/etc/inc/config.inc",
                "/usr/local/etc/inc/util.inc",
                "/usr/local/etc/inc/system.inc",
            ],
            "configure_functions": {
                "system_settings_logging": {
                    "name": "system_syslog_start",
                    "configure_params": ["true"],
                },
            },
        },
        "system_access_users": {
            "users": "system/user",
            "uid": "system/nextuid",
            "gid": "system/nextgid",
            "system": "system",
            "php_requirements": [
                "/usr/local/etc/inc/system.inc",
            ],
            "configure_functions": {},
        },
        "password": {
            "php_requirements": [
                "/usr/local/etc/inc/auth.inc",
            ],
            "configure_functions": {
                "name": "echo password_hash",
                "configure_params": [
                    "'password'",
                    "PASSWORD_BCRYPT",
                    "[ 'cost' => 11 ]",
                ],
            },
        },
        "firewall_rules": {
            "rules": "filter",
            "php_requirements": [
                "/usr/local/etc/inc/config.inc",
                "/usr/local/etc/inc/util.inc",
                "/usr/local/etc/inc/filter.inc",
                "/usr/local/etc/inc/system.inc",
                "/usr/local/etc/inc/interfaces.inc",
            ],
            "configure_functions": {
                "system_cron_configure": {
                    "name": "system_cron_configure",
                    "configure_params": ["true"],
                },
                "filter_configure": {
                    "name": "filter_configure",
                    "configure_params": [],
                },
            },
        },
<<<<<<< HEAD
        "services_dhcpv4": {
            "enable": "/enable",
            "range_from": "/range/from",
            "range_to": "/range/to",
            # Add other mappings here.
            "php_requirements": [
                "",
            ],
            "configure_functions": {
                "reconfigure_dhcpd": {
                    "name": "reconfigure_dhcpd",
                    "configure_params": ["true"],
=======
        "interfaces_assignments": {
            "interfaces": "interfaces",
            # Add other mappings here.
            "php_requirements": [
                "/usr/local/etc/inc/config.inc",
                "/usr/local/etc/inc/util.inc",
                "/usr/local/etc/inc/filter.inc",
                "/usr/local/etc/inc/system.inc",
                "/usr/local/etc/inc/rrd.inc",
                "/usr/local/etc/inc/interfaces.inc",
            ],
            "configure_functions": {
                "filter_configure": {
                    "name": "filter_configure",
                    "configure_params": [],
>>>>>>> 90943a56
                },
            },
        },
    },
    "23.1": {
        "system_settings_general": {
            "hostname": "system/hostname",
            "domain": "system/domain",
            "timezone": "system/timezone",
            # Add other mappings here
            "php_requirements": [
                "/usr/local/etc/inc/config.inc",
                "/usr/local/etc/inc/util.inc",
                "/usr/local/etc/inc/filter.inc",
                "/usr/local/etc/inc/system.inc",
                "/usr/local/etc/inc/interfaces.inc",
            ],
            "configure_functions": {
                "system_timezone_configure": {
                    "name": "system_timezone_configure",
                    "configure_params": ["true"],
                },
                "system_trust_configure": {
                    "name": "system_trust_configure",
                    "configure_params": ["true"],
                },
                "system_hostname_configure": {
                    "name": "system_hostname_configure",
                    "configure_params": ["true"],
                },
                "system_hosts_generate": {
                    "name": "system_hosts_generate",
                    "configure_params": ["true"],
                },
                "system_resolvconf_generate": {
                    "name": "system_resolvconf_generate",
                    "configure_params": ["true"],
                },
                "plugins_configure_dns": {
                    "name": "plugins_configure",
                    "configure_params": ["'dns'", "true"],
                },
                "plugins_configure_dhcp": {
                    "name": "plugins_configure",
                    "configure_params": ["'dhcp'", "true"],
                },
                "filter_configure": {
                    "name": "filter_configure",
                    "configure_params": ["true"],
                },
            },
        },
        "system_settings_logging": {
            "preserve_logs": "syslog/preservelogs",
            # Add other mappings here
            "php_requirements": [
                "/usr/local/etc/inc/config.inc",
                "/usr/local/etc/inc/util.inc",
                "/usr/local/etc/inc/system.inc",
            ],
            "configure_functions": {
                "system_settings_logging": {
                    "name": "system_syslog_start",
                    "configure_params": ["true"],
                },
            },
        },
        "system_access_users": {
            "users": "system/user",
            "uid": "system/nextuid",
            "gid": "system/nextgid",
            "system": "system",
            "php_requirements": [
                "/usr/local/etc/inc/system.inc",
            ],
            "configure_functions": {},
        },
        "password": {
            "php_requirements": [
                "/usr/local/etc/inc/auth.inc",
            ],
            "configure_functions": {
                "name": "echo password_hash",
                "configure_params": [
                    "'password'",
                    "PASSWORD_BCRYPT",
                    "[ 'cost' => 11 ]",
                ],
            },
        },
        "firewall_rules": {
            "rules": "filter",
            "php_requirements": [
                "/usr/local/etc/inc/config.inc",
                "/usr/local/etc/inc/util.inc",  # required for the service_log utility
                "/usr/local/etc/inc/interfaces.inc",
                "/usr/local/etc/inc/filter.inc",
                "/usr/local/etc/inc/system.inc",
            ],
            "configure_functions": {
                "system_cron_configure": {
                    "name": "system_cron_configure",
                    "configure_params": ["true"],
                },
                "filter_configure": {
                    "name": "filter_configure",
                    "configure_params": [],
                },
            },
        },
<<<<<<< HEAD
        "services_dhcpv4": {
            "enable": "/enable",
            "range_from": "/range/from",
            "range_to": "/range/to",
            # Add other mappings here.
            "php_requirements": [
                "",
            ],
            "configure_functions": {
                "reconfigure_dhcpd": {
                    "name": "reconfigure_dhcpd",
                    "configure_params": ["true"],
=======
        "interfaces_assignments": {
            "interfaces": "interfaces",
            # Add other mappings here.
            "php_requirements": [
                "/usr/local/etc/inc/config.inc",
                "/usr/local/etc/inc/util.inc",
                "/usr/local/etc/inc/filter.inc",
                "/usr/local/etc/inc/system.inc",
                "/usr/local/etc/inc/rrd.inc",
                "/usr/local/etc/inc/interfaces.inc",
            ],
            "configure_functions": {
                "filter_configure": {
                    "name": "filter_configure",
                    "configure_params": [],
>>>>>>> 90943a56
                },
            },
        },
    },
    "23.7": {
        "system_settings_general": {
            "hostname": "system/hostname",
            "domain": "system/domain",
            "timezone": "system/timezone",
            # Add other mappings here
            "php_requirements": [
                "/usr/local/etc/inc/config.inc",
                "/usr/local/etc/inc/util.inc",
                "/usr/local/etc/inc/filter.inc",
                "/usr/local/etc/inc/system.inc",
                "/usr/local/etc/inc/interfaces.inc",
            ],
            "configure_functions": {
                "system_timezone_configure": {
                    "name": "system_timezone_configure",
                    "configure_params": ["true"],
                },
                "system_trust_configure": {
                    "name": "system_trust_configure",
                    "configure_params": ["true"],
                },
                "system_hostname_configure": {
                    "name": "system_hostname_configure",
                    "configure_params": ["true"],
                },
                "system_hosts_generate": {
                    "name": "system_hosts_generate",
                    "configure_params": ["true"],
                },
                "system_resolvconf_generate": {
                    "name": "system_resolvconf_generate",
                    "configure_params": ["true"],
                },
                "plugins_configure_dns": {
                    "name": "plugins_configure",
                    "configure_params": ["'dns'", "true"],
                },
                "plugins_configure_dhcp": {
                    "name": "plugins_configure",
                    "configure_params": ["'dhcp'", "true"],
                },
                "filter_configure": {
                    "name": "filter_configure",
                    "configure_params": ["true"],
                },
            },
        },
        "system_settings_logging": {
            "preserve_logs": "syslog/preservelogs",
            # Add other mappings here
            "php_requirements": [
                "/usr/local/etc/inc/config.inc",
                "/usr/local/etc/inc/util.inc",
                "/usr/local/etc/inc/system.inc",
            ],
            "configure_functions": {
                "system_settings_logging": {
                    "name": "system_syslog_start",
                    "configure_params": ["true"],
                }
            },
        },
        "system_access_users": {
            "users": "system/user",
            "uid": "system/nextuid",
            "gid": "system/nextgid",
            "system": "system",
            "php_requirements": [
                "/usr/local/etc/inc/system.inc",
            ],
            "configure_functions": {},
        },
        "password": {
            "php_requirements": [
                "/usr/local/etc/inc/auth.inc",
            ],
            "configure_functions": {
                "name": "echo password_hash",
                "configure_params": [
                    "'password'",
                    "PASSWORD_BCRYPT",
                    "[ 'cost' => 11 ]",
                ],
            },
        },
        "firewall_rules": {
            "rules": "filter",
            "php_requirements": [
                "/usr/local/etc/inc/interfaces.inc",
                "/usr/local/etc/inc/config.inc",
                "/usr/local/etc/inc/util.inc",
                "/usr/local/etc/inc/filter.inc",
                "/usr/local/etc/inc/system.inc",
            ],
            "configure_functions": {
                "system_cron_configure": {
                    "name": "system_cron_configure",
                    "configure_params": ["true"],
                },
                "filter_configure": {
                    "name": "filter_configure",
                    "configure_params": [],
                },
            },
        },
        "interfaces_assignments": {
            "interfaces": "interfaces",
            # Add other mappings here.
            "php_requirements": [
                "/usr/local/etc/inc/config.inc",
                "/usr/local/etc/inc/util.inc",
                "/usr/local/etc/inc/filter.inc",
                "/usr/local/etc/inc/system.inc",
                "/usr/local/etc/inc/rrd.inc",
                "/usr/local/etc/inc/interfaces.inc",
            ],
            "configure_functions": {
                "filter_configure": {
                    "name": "filter_configure",
                    "configure_params": [],
                },
            },
        },
        "services_dhcpv4": {
            "enable": "/enable",
            "range_from": "/range/from",
            "range_to": "/range/to",
            # Add other mappings here.
            "php_requirements": [
                "",
            ],
            "configure_functions": {
                "reconfigure_dhcpd": {
                    "name": "reconfigure_dhcpd",
                    "configure_params": ["true"],
                },
            },
        },
    },
    "24.1": {
        "system_settings_general": {
            "hostname": "system/hostname",
            "domain": "system/domain",
            "timezone": "system/timezone",
            # Add other mappings here
            "php_requirements": [
                "/usr/local/etc/inc/config.inc",
                "/usr/local/etc/inc/util.inc",
                "/usr/local/etc/inc/filter.inc",
                "/usr/local/etc/inc/system.inc",
                "/usr/local/etc/inc/interfaces.inc",
            ],
            "configure_functions": {
                "system_timezone_configure": {
                    "name": "system_timezone_configure",
                    "configure_params": ["true"],
                },
                "system_trust_configure": {
                    "name": "system_trust_configure",
                    "configure_params": ["true"],
                },
                "system_hostname_configure": {
                    "name": "system_hostname_configure",
                    "configure_params": ["true"],
                },
                "system_hosts_generate": {
                    "name": "system_hosts_generate",
                    "configure_params": ["true"],
                },
                "system_resolvconf_generate": {
                    "name": "system_resolvconf_generate",
                    "configure_params": ["true"],
                },
                "plugins_configure_dns": {
                    "name": "plugins_configure",
                    "configure_params": ["'dns'", "true"],
                },
                "plugins_configure_dhcp": {
                    "name": "plugins_configure",
                    "configure_params": ["'dhcp'", "true"],
                },
                "filter_configure": {
                    "name": "filter_configure",
                    "configure_params": ["true"],
                },
            },
        },
        "system_settings_logging": {
            "preserve_logs": "syslog/preservelogs",
            "max_log_file_size_mb": "syslog/maxfilesize",
            # Add other mappings here
            "php_requirements": [
                "/usr/local/etc/inc/config.inc",
                "/usr/local/etc/inc/util.inc",
                "/usr/local/etc/inc/system.inc",
            ],
            "configure_functions": {
                "system_settings_logging": {
                    "name": "system_syslog_start",
                    "configure_params": ["true"],
                }
            },
        },
        "system_access_users": {
            "users": "system/user",
            "uid": "system/nextuid",
            "gid": "system/nextgid",
            "system": "system",
            "php_requirements": [
                "/usr/local/etc/inc/system.inc",
            ],
            "configure_functions": {},
        },
        "password": {
            "php_requirements": [
                "/usr/local/etc/inc/auth.inc",
            ],
            "configure_functions": {
                "name": "echo password_hash",
                "configure_params": [
                    "'password'",
                    "PASSWORD_BCRYPT",
                    "[ 'cost' => 11 ]",
                ],
            },
        },
        "firewall_rules": {
            "rules": "filter",
            "php_requirements": [
                "/usr/local/etc/inc/interfaces.inc",
                "/usr/local/etc/inc/config.inc",
                "/usr/local/etc/inc/util.inc",
                "/usr/local/etc/inc/system.inc",
                "/usr/local/etc/inc/filter.inc",
            ],
            "configure_functions": {
                "system_cron_configure": {
                    "name": "system_cron_configure",
                    "configure_params": ["true"],
                },
                "filter_configure": {
                    "name": "filter_configure",
                    "configure_params": [],
                },
            },
        },
        "interfaces_assignments": {
            "interfaces": "interfaces",
            # Add other mappings here.
            "php_requirements": [
                "/usr/local/etc/inc/config.inc",
                "/usr/local/etc/inc/util.inc",
                "/usr/local/etc/inc/filter.inc",
                "/usr/local/etc/inc/system.inc",
                "/usr/local/etc/inc/rrd.inc",
                "/usr/local/etc/inc/interfaces.inc",
            ],
            "configure_functions": {
                "filter_configure": {
                    "name": "filter_configure",
                    "configure_params": [],
                },
            },
        },
        "services_dhcpv4": {
            "enable": "/enable",
            "range_from": "/range/from",
            "range_to": "/range/to",
            # Add other mappings here.
            "php_requirements": [
                "",
            ],
            "configure_functions": {
                "reconfigure_dhcpd": {
                    "name": "reconfigure_dhcpd",
                    "configure_params": ["true"],
                },
            },
        },
    },
}<|MERGE_RESOLUTION|>--- conflicted
+++ resolved
@@ -135,7 +135,6 @@
                 },
             },
         },
-<<<<<<< HEAD
         "services_dhcpv4": {
             "enable": "/enable",
             "range_from": "/range/from",
@@ -148,7 +147,9 @@
                 "reconfigure_dhcpd": {
                     "name": "reconfigure_dhcpd",
                     "configure_params": ["true"],
-=======
+                },
+            },
+        },
         "interfaces_assignments": {
             "interfaces": "interfaces",
             # Add other mappings here.
@@ -164,7 +165,6 @@
                 "filter_configure": {
                     "name": "filter_configure",
                     "configure_params": [],
->>>>>>> 90943a56
                 },
             },
         },
@@ -275,8 +275,25 @@
                 },
             },
         },
-<<<<<<< HEAD
-        "services_dhcpv4": {
+        "interfaces_assignments": {
+            "interfaces": "interfaces",
+            # Add other mappings here.
+            "php_requirements": [
+                "/usr/local/etc/inc/config.inc",
+                "/usr/local/etc/inc/util.inc",
+                "/usr/local/etc/inc/filter.inc",
+                "/usr/local/etc/inc/system.inc",
+                "/usr/local/etc/inc/rrd.inc",
+                "/usr/local/etc/inc/interfaces.inc",
+            ],
+            "configure_functions": {
+                "filter_configure": {
+                    "name": "filter_configure",
+                    "configure_params": [],
+                },
+            },
+        },
+	"services_dhcpv4": {
             "enable": "/enable",
             "range_from": "/range/from",
             "range_to": "/range/to",
@@ -288,23 +305,6 @@
                 "reconfigure_dhcpd": {
                     "name": "reconfigure_dhcpd",
                     "configure_params": ["true"],
-=======
-        "interfaces_assignments": {
-            "interfaces": "interfaces",
-            # Add other mappings here.
-            "php_requirements": [
-                "/usr/local/etc/inc/config.inc",
-                "/usr/local/etc/inc/util.inc",
-                "/usr/local/etc/inc/filter.inc",
-                "/usr/local/etc/inc/system.inc",
-                "/usr/local/etc/inc/rrd.inc",
-                "/usr/local/etc/inc/interfaces.inc",
-            ],
-            "configure_functions": {
-                "filter_configure": {
-                    "name": "filter_configure",
-                    "configure_params": [],
->>>>>>> 90943a56
                 },
             },
         },
@@ -572,7 +572,6 @@
                     "name": "filter_configure",
                     "configure_params": [],
                 },
-            },
         },
         "services_dhcpv4": {
             "enable": "/enable",
